#!/bin/sh

MOD=/lib/modules/`uname -r`

check_good()
{
	if [ $? -ne 0 ] ; then
		echo nope
	else
		echo yes
	fi
}

printf "Checking for VT-x (needs EPT and VPID)... "
cat /proc/cpuinfo | grep flags | grep ept | grep vpid | grep vmx > /dev/null
check_good

<<<<<<< HEAD
printf "Checking kernel version (needs 3.0 or later)... "
uname -r | awk -F . '{print $1}' | grep 3 > /dev/null
check_good

printf "Checking for kernel headers (needs to be installed)... "
ls /lib/modules/`uname -r`/source/include > /dev/null 2> /dev/null
=======
printf "Checking kernel version... "
uname -r | awk -F . '{print $1}' | grep 3 > /dev/null 2> /dev/null
check_good

printf "Checking for kernel headers... "
ls $MOD/source/include > /dev/null 2> /dev/null
check_good

printf "Looking for syscall table... "
nm $MOD/build/vmlinux | grep "R sys_call_table" > /dev/null 2> /dev/null
>>>>>>> c7d4002b
check_good<|MERGE_RESOLUTION|>--- conflicted
+++ resolved
@@ -11,19 +11,11 @@
 	fi
 }
 
-printf "Checking for VT-x (needs EPT and VPID)... "
+printf "Checking for VT-x (w/ EPT and VPID)... "
 cat /proc/cpuinfo | grep flags | grep ept | grep vpid | grep vmx > /dev/null
 check_good
 
-<<<<<<< HEAD
-printf "Checking kernel version (needs 3.0 or later)... "
-uname -r | awk -F . '{print $1}' | grep 3 > /dev/null
-check_good
-
-printf "Checking for kernel headers (needs to be installed)... "
-ls /lib/modules/`uname -r`/source/include > /dev/null 2> /dev/null
-=======
-printf "Checking kernel version... "
+printf "Checking kernel version (3.0 or later) ... "
 uname -r | awk -F . '{print $1}' | grep 3 > /dev/null 2> /dev/null
 check_good
 
@@ -33,5 +25,4 @@
 
 printf "Looking for syscall table... "
 nm $MOD/build/vmlinux | grep "R sys_call_table" > /dev/null 2> /dev/null
->>>>>>> c7d4002b
 check_good